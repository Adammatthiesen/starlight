import mdx from '@astrojs/mdx';
import type { AstroIntegration, AstroUserConfig } from 'astro';
import { spawn } from 'node:child_process';
import { dirname, relative } from 'node:path';
import { fileURLToPath } from 'node:url';
import { starlightAsides } from './integrations/asides';
import { starlightExpressiveCode } from './integrations/expressive-code';
import { starlightSitemap } from './integrations/sitemap';
import { vitePluginStarlightUserConfig } from './integrations/virtual-user-config';
import { errorMap } from './utils/error-map';
import { StarlightConfigSchema, type StarlightUserConfig } from './utils/user-config';
import { rehypeRtlCodeSupport } from './integrations/code-rtl-support';

export default function StarlightIntegration(opts: StarlightUserConfig): AstroIntegration {
	const parsedConfig = StarlightConfigSchema.safeParse(opts, { errorMap });

	if (!parsedConfig.success) {
		throw new Error(
			'Invalid config passed to starlight integration\n' +
				parsedConfig.error.issues.map((i) => i.message).join('\n')
		);
	}

	const userConfig = parsedConfig.data;

	const Starlight: AstroIntegration = {
		name: '@astrojs/starlight',
		hooks: {
			'astro:config:setup': ({ config, injectRoute, updateConfig }) => {
				injectRoute({
					pattern: '404',
					entryPoint: '@astrojs/starlight/404.astro',
				});
				injectRoute({
					pattern: '[...slug]',
					entryPoint: '@astrojs/starlight/index.astro',
				});
				const integrations: AstroIntegration[] = [];
				if (!config.integrations.find(({ name }) => name === '@astrojs/sitemap')) {
					integrations.push(starlightSitemap(userConfig));
				}
				if (!config.integrations.find(({ name }) => name === '@astrojs/mdx')) {
					integrations.push(mdx());
				}
				const newConfig: AstroUserConfig = {
					integrations,
					vite: {
						plugins: [vitePluginStarlightUserConfig(userConfig, config)],
					},
					markdown: {
						remarkPlugins: [...starlightAsides()],
						rehypePlugins: [rehypeRtlCodeSupport()],
						shikiConfig:
							// Configure Shiki theme if the user is using the default github-dark theme.
							config.markdown.shikiConfig.theme !== 'github-dark' ? {} : { theme: 'css-variables' },
					},
					scopedStyleStrategy: 'where',
				};
				updateConfig(newConfig);
			},

<<<<<<< HEAD
			'astro:config:done': ({ config }) => {
				const integrations = config.integrations.map(({ name }) => name);
				for (const builtin of ['@astrojs/mdx', '@astrojs/sitemap', 'astro-expressive-code']) {
					if (integrations.filter((name) => name === builtin).length > 1) {
						throw new Error(
							`Found more than one instance of ${builtin}.\n` +
								`Starlight includes ${builtin} by default.\n` +
								'Please remove it from your integrations array in astro.config.mjs'
						);
					}
				}
			},

=======
>>>>>>> 6b02d551
			'astro:build:done': ({ dir }) => {
				const targetDir = fileURLToPath(dir);
				const cwd = dirname(fileURLToPath(import.meta.url));
				const relativeDir = relative(cwd, targetDir);
				return new Promise<void>((resolve) => {
					spawn('npx', ['-y', 'pagefind', '--site', relativeDir], {
						stdio: 'inherit',
						shell: true,
						cwd,
					}).on('close', () => resolve());
				});
			},
		},
	};

<<<<<<< HEAD
	return [...starlightExpressiveCode(userConfig), starlightSitemap(userConfig), Starlight, mdx()];
=======
	return Starlight;
>>>>>>> 6b02d551
}<|MERGE_RESOLUTION|>--- conflicted
+++ resolved
@@ -36,6 +36,9 @@
 					entryPoint: '@astrojs/starlight/index.astro',
 				});
 				const integrations: AstroIntegration[] = [];
+				if (!config.integrations.find(({ name }) => name === 'astro-expressive-code')) {
+					integrations.push(...starlightExpressiveCode(userConfig));
+				}
 				if (!config.integrations.find(({ name }) => name === '@astrojs/sitemap')) {
 					integrations.push(starlightSitemap(userConfig));
 				}
@@ -59,22 +62,6 @@
 				updateConfig(newConfig);
 			},
 
-<<<<<<< HEAD
-			'astro:config:done': ({ config }) => {
-				const integrations = config.integrations.map(({ name }) => name);
-				for (const builtin of ['@astrojs/mdx', '@astrojs/sitemap', 'astro-expressive-code']) {
-					if (integrations.filter((name) => name === builtin).length > 1) {
-						throw new Error(
-							`Found more than one instance of ${builtin}.\n` +
-								`Starlight includes ${builtin} by default.\n` +
-								'Please remove it from your integrations array in astro.config.mjs'
-						);
-					}
-				}
-			},
-
-=======
->>>>>>> 6b02d551
 			'astro:build:done': ({ dir }) => {
 				const targetDir = fileURLToPath(dir);
 				const cwd = dirname(fileURLToPath(import.meta.url));
@@ -90,9 +77,5 @@
 		},
 	};
 
-<<<<<<< HEAD
-	return [...starlightExpressiveCode(userConfig), starlightSitemap(userConfig), Starlight, mdx()];
-=======
 	return Starlight;
->>>>>>> 6b02d551
 }