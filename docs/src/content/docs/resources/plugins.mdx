---
title: Plugins and Integrations
description: Discover community tools like plugins and integrations that extend Starlight!
sidebar:
  order: 1
---

:::tip[Add your own!]
Have you built a plugin or a tool for Starlight?
Open a PR adding a link to this page!
:::

## Plugins

[Plugins](/reference/plugins/) can customize Starlight configuration, UI, and behavior, while also being easy to share and reuse.
Extend your site with official plugins supported by the Starlight team and community plugins maintained by Starlight users.

### Official plugins

<CardGrid>
	<LinkCard
		href="/guides/site-search/#algolia-docsearch"
		title="Algolia DocSearch"
		description="Replace Pagefind, the default search provider, with Algolia DocSearch."
	/>
</CardGrid>

### Community plugins

<CardGrid>
	<LinkCard
		href="https://github.com/HiDeoo/starlight-links-validator"
		title="starlight-links-validator"
		description="Check for broken links in your Starlight pages."
	/>
	<LinkCard
		href="https://github.com/HiDeoo/starlight-typedoc"
		title="starlight-typedoc"
		description="Generate Starlight pages from TypeScript using TypeDoc."
	/>
	<LinkCard
		href="https://github.com/HiDeoo/starlight-blog"
		title="starlight-blog"
		description="Add a blog to your documentation site."
	/>
	<LinkCard
		href="https://github.com/HiDeoo/starlight-openapi"
		title="starlight-openapi"
		description="Create documentation pages from OpenAPI/Swagger specifications."
	/>
	<LinkCard
		href="https://github.com/HiDeoo/starlight-obsidian"
		title="starlight-obsidian"
		description="Publish Obsidian vaults in your Starlight site."
	/>
</CardGrid>

## Community tools and integrations

import { CardGrid, LinkCard } from '@astrojs/starlight/components';

These community tools and integrations can be used to add features to your Starlight site.

<CardGrid>
	<LinkCard
		href="https://www.feelback.dev/blog/new-astro-starlight-integration/"
		title="FeelBack"
		description="Add a user feedback system to your docs pages."
	/>
	<LinkCard
		href="https://github.com/val-town/notion-to-astro"
		title="notion-to-astro"
		description="Convert Notion exports to Astro Starlight docs"
	/>
	<LinkCard
		href="https://github.com/mattjennings/astro-live-code"
		title="astro-live-code"
		description="Render your MDX code blocks as interactive components"
	/>
	<LinkCard
<<<<<<< HEAD
		href="https://astro-ghostcms.xyz/intro/starlight/install/"
		title="starlight-ghostcms"
		description="Add your GhostCMS blog posts alongside your Starlight Docs"
=======
		href="https://github.com/HiDeoo/starlight-i18n"
		title="starlight-i18n"
		description="Visual Studio Code extension to help translate Starlight pages."
>>>>>>> cc919fbb
	/>
</CardGrid><|MERGE_RESOLUTION|>--- conflicted
+++ resolved
@@ -78,14 +78,13 @@
 		description="Render your MDX code blocks as interactive components"
 	/>
 	<LinkCard
-<<<<<<< HEAD
+		href="https://github.com/HiDeoo/starlight-i18n"
+		title="starlight-i18n"
+		description="Visual Studio Code extension to help translate Starlight pages."
+	/>
+  <LinkCard
 		href="https://astro-ghostcms.xyz/intro/starlight/install/"
 		title="starlight-ghostcms"
 		description="Add your GhostCMS blog posts alongside your Starlight Docs"
-=======
-		href="https://github.com/HiDeoo/starlight-i18n"
-		title="starlight-i18n"
-		description="Visual Studio Code extension to help translate Starlight pages."
->>>>>>> cc919fbb
-	/>
+  />
 </CardGrid>